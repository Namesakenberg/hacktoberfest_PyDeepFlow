--- conflicted
+++ resolved
@@ -40,13 +40,6 @@
     "CrossValidator",  
     "BatchNormalization",
     "GridSearchCV",
-<<<<<<< HEAD
-    "get_weight_initializer",
-    "ConvLayer",
-    "Flatten",
-    "Multi_Layer_CNN",
-]
-=======
     "ModelValidator",
     "ModelIntrospector",
     "ANNIntrospector", 
@@ -59,5 +52,4 @@
     __all__.append("get_weight_initializer")
 
 if _has_cnn:,
-    __all__.extend(["ConvLayer", "Flatten", "Multi_Layer_CNN"])
->>>>>>> 980b08bd
+    __all__.extend(["ConvLayer", "Flatten", "Multi_Layer_CNN"])